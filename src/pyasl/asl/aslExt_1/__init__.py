--- conflicted
+++ resolved
@@ -2,11 +2,7 @@
 from PyAstronomy.pyasl import _ic, _moduleImportStatus
 
 _modules = ["pizzolato2003", "expCorrRN", "ramirez2005", "stellarAge", "ballesterosBV_T", \
-<<<<<<< HEAD
-           "abundances"]
-=======
            "abundances", "spectralClass", "mmscetsTable"]
->>>>>>> 6d6dac4e
 
 for m in _modules:
   _moduleImportStatus[(__name__, m)] = pyaC.pyaimportallfrom(m, "PyAstronomy.pyasl.asl.aslExt_1", globals())
