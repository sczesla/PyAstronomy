--- conflicted
+++ resolved
@@ -181,16 +181,8 @@
       def miniCash79(odf, P):
         # Calculate Cash statistics according to Cash 1979 (ApJ 228, 939)
         cc = 0
-<<<<<<< HEAD
-        for k in self._compos.iterkeys():
-          tmp = self.data[k][1] * numpy.log(self.models[k]) - self.models[k]
-          #gi = numpy.isfinite(tmp)
-          gi = numpy.arange(len(tmp))
-          cc += -2.0 * numpy.nansum(tmp[gi])
-=======
         for k in six.iterkeys(self._compos):
           cc += -2.0 * numpy.nansum(self.data[k][1] * numpy.log(self.models[k]) - self.models[k])
->>>>>>> 6d6dac4e
         return cc
       return miniCash79
   
